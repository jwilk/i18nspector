--- conflicted
+++ resolved
@@ -37,11 +37,7 @@
 from . import tags
 from . import terminal
 
-<<<<<<< HEAD
 __version__ = '0.18'
-=======
-__version__ = '0.14'
->>>>>>> 3205616e
 
 def initialize_terminal():
     if sys.stdout.isatty():
@@ -130,13 +126,8 @@
     ap = argparse.ArgumentParser(description=__doc__)
     ap.add_argument('--version', action='version', version='%(prog)s {}'.format(__version__))
     ap.add_argument('-l', '--language', metavar='<lang>', help='assume this langauge')
-<<<<<<< HEAD
-    debian_help = 'allow checking Debian packages' + (' (enabled on this system)' if is_like_debian else '')
-    ap.add_argument('--debian', action='store_true', default=is_like_debian, help=debian_help)
+    ap.add_argument('--unpack-deb', action='store_true', help='allow unpacking Debian packages')
     ap.add_argument('--file-type', metavar='<file-type>', help=argparse.SUPPRESS)
-=======
-    ap.add_argument('--unpack-deb', action='store_true', help='allow unpacking Debian packages')
->>>>>>> 3205616e
     ap.add_argument('--traceback', action='store_true', help=argparse.SUPPRESS)
     ap.add_argument('files', metavar='<file>', nargs='+')
     options = ap.parse_args()
