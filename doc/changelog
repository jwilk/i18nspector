<<<<<<< HEAD
i18nspector (0.18) UNRELEASED; urgency=low

  * Make the plural expression parser more robust.
  * Improve the test suite.
  * 
=======
i18nspector (0.14) UNRELEASED; urgency=low

  * Rename --debian as --unpack-deb. Don't make it default even on
    Debian(-like) systems.
>>>>>>> 3205616e

 -- Jakub Wilk <jwilk@jwilk.net>  Mon, 26 Jan 2015 21:22:25 +0100

i18nspector (0.17.2) unstable; urgency=low

  * Fix parsing Language header fields containing commas.
  * Document -h/--help and --version in the manual page.
  * Improve the test suite.

 -- Jakub Wilk <jwilk@jwilk.net>  Wed, 19 Nov 2014 15:11:06 +0100

i18nspector (0.17.1) unstable; urgency=low

  * Restore compatibility with polib 1.0.3 and earlier versions.
    Thanks to Kyrill Detinov for the bug report.
  * Improve the test suite.

 -- Jakub Wilk <jwilk@jwilk.net>  Sat, 18 Oct 2014 17:19:17 +0200

i18nspector (0.17) unstable; urgency=low

  * Summary of tag changes:
    + Added:
      - malformed-xml

  * Check syntax of PO4A XML fragments.
  * Check for duplicate or conflicting “range” flags.
  * Tighten the check for invalid “range” flags.
  * Make URLs for the Content-Type header field documentation more precise.
  * Improve the test suite.

 -- Jakub Wilk <jwilk@jwilk.net>  Fri, 26 Sep 2014 22:25:14 +0200

i18nspector (0.16) unstable; urgency=low

  * Summary of tag changes:
    + Added:
      - c-format-string-missing-arguments
      - qt-plural-format-mistaken-for-c-format
      - stray-previous-msgid

  * Check for C format strings in msgstr/msgstr_plural[N] consuming less
    arguments than corresponding msgid/msgid_plural.
    Thanks to Guillem Jover for the bug report.
    https://bugs.debian.org/753946
  * Check for previous msgid annotations (#| msgid ...) attached to non-fuzzy
    messages.
  * Check for plural Qt format string mistakenly tagged as C format strings.

  * Temper checks for conflicting and redundant message flags:
    + Don't complain about two different format flags applied to the same
      message when the formats compatible are (to some extent) compatible.
    + Don't complain when a positive format flag (<lang1>-format) and a
      negative format flag (no-<lang2>-format) apply to the same message. The
      negative format flag might be still a useful hint for the translator.
  * Never consider non-ASCII characters and control-characters as part of C
    format string conversion.
  * Don't complain about unknown header fields starting with lowercase “x-”.
  * Improve descriptions of a few tags.

  * Improve the test suite.

 -- Jakub Wilk <jwilk@jwilk.net>  Fri, 22 Aug 2014 19:22:47 +0200

i18nspector (0.15) unstable; urgency=low

  * Summary of tag changes:
    + Added:
      - c-format-string-argument-type-mismatch
      - c-format-string-error
      - c-format-string-excess-arguments
      - c-format-string-non-portable-conversion
      - c-format-string-redundant-flag
      - partially-translated-message

  * Check for errors in C format strings.
  * Check for inconsistent leading/trailing newlines in translations even when
    encoding is unknown or broken.
  * Check for conflict markers in translations even when encoding is unknown
    or broken.
  * Check for incomplete translations in messages with plural forms.

  * Fix calculation of current time.
  * When emitting unusual-character-in-translation, don't output the
    translated string (which is likely to contain mojibake), but only the
    message identifier.
  * Suggest using “-0000” (rather than “+0000”) to indicate that the offset to
    local time is unknown. This convention is inspired by RFC 3339 §4.3 and
    RFC 5322 §3.3.

  * Improve the test suite.

 -- Jakub Wilk <jwilk@jwilk.net>  Fri, 08 Aug 2014 23:00:29 +0200

i18nspector (0.14) unstable; urgency=low

  * Summary of tag changes:
    + Added:
      - translation-in-template

  * Check for PO template files containing translated messages.
  * Check for duplicate messages, for problems with message flags, and for
    empty files even when encoding is unknown or broken.
  * Check for inconsistent leading/trailing newlines between msgid and
    msgid_plural even when encoding is unknown or broken.
  * Improve the test suite.

 -- Jakub Wilk <jwilk@jwilk.net>  Wed, 16 Jul 2014 15:28:40 +0200

i18nspector (0.13.5) unstable; urgency=low

  * Use HTTPS URLs when they are available, in documentation and code.
  * Don't complain about conflict markers in fuzzy messages.
    Thanks to Guillem Jover for the bug report.
    https://bugs.debian.org/753924

 -- Jakub Wilk <jwilk@jwilk.net>  Mon, 07 Jul 2014 15:01:31 +0200

i18nspector (0.13.4) unstable; urgency=low

  * Regenerate the timezone information file using tzdata 2014a.
  * Recognize “8859-n” (without the “ISO-” prefix) as encoding names.
  * Recognize *.local, *.in-addr.arpa and *.ip6.arpa as special domain names.
  * Fix compatibility with polib 1.0.4.
    https://bugs.debian.org/742162
  * Improve the test suite.

 -- Jakub Wilk <jwilk@jwilk.net>  Thu, 20 Mar 2014 13:54:53 +0100

i18nspector (0.13.3) unstable; urgency=low

  * Fix incorrect plural expression co-domain evaluation.
  * Fix incorrect precedence of the boolean not operator in plural
    expressions.
  * Forbid unary plus and unary minus in plural expressions.
  * Improve the test suite.

 -- Jakub Wilk <jwilk@jwilk.net>  Mon, 20 Jan 2014 20:04:22 +0100

i18nspector (0.13.2) unstable; urgency=low

  * Reject early encodings that are not compatible with ASCII.
    https://bugs.python.org/issue19619
  * Improve the test suite.

 -- Jakub Wilk <jwilk@jwilk.net>  Thu, 02 Jan 2014 13:30:16 +0100

i18nspector (0.13.1) unstable; urgency=low

  * Fix test failures with Python 3.4.
  * Fix stripping delay annotations from terminfo capabilities.
  * Improve the test suite.

 -- Jakub Wilk <jwilk@jwilk.net>  Mon, 09 Dec 2013 09:11:05 +0100

i18nspector (0.13) unstable; urgency=low

  * Summary of tag changes:
    + Added:
      - conflicting-message-flags
      - duplicate-message-flag
      - invalid-range-flag
      - range-flag-without-plural-string
      - redundant-message-flag
      - unknown-message-flag

  * Check for duplicate, conflicting, redundant, or unknown message flags.
  * Strip leading and trailing spaces from flag lines.
  * Be verbose when checking for messages with empty msgid with source code
    references.
  * Reduce duplicate-flag-for-header-entry severity to minor.
  * Check for zero width no-break space (U+FEFF) in translations and header
    entries.
  * Improve the test suite.
  * Work around a trailing comment parsing bug in polib.
    https://bitbucket.org/izi/polib/issue/51

 -- Jakub Wilk <jwilk@jwilk.net>  Wed, 11 Sep 2013 14:00:20 +0200

i18nspector (0.12) unstable; urgency=low

  * Summary of tag changes:
    + Added:
      - boilerplate-in-date

  [ Jakub Wilk ]
  * Don't emit empty-file for MO files with only system-dependent messages, or
    with minor revision greater than 1.
  * Don't emit no-package-name-in-project-id-version if the package name
    consists of only non-ASCII letters.
  * Fix parsing some atypical PO comments.
  * Parse more date formats.
  * Check for xgettext boilerplate in dates.
  * Strip trailing whitespace when parsing header entry.
  * Allow only tabs and spaces between “nplurals=…” and “plural=…”.
  * Remove Bihari (codes “bh”, “bih”) from the data files; it's not a single
    language, but a language collection.
  * Implement 8-bit encodings without iconv(3) or iconv(1).
  * Add “SEE ALSO” section to the manual page.
  * Improve the test suite.
  * Improve the makefile:
    + Add “clean” target.
    + Make it possible to use a custom install(1) implementation for “make
      install”. (This is useful for systems such as FreeBSD which have GNU
      install available under the name “ginstall”.)
    + Fix compatibility with find(1) implementations that require a path
      argument.

  [ Christopher Meng ]
  * Makefile: preserve file timestamps.

 -- Jakub Wilk <jwilk@jwilk.net>  Fri, 26 Jul 2013 14:18:37 +0200

i18nspector (0.11.1) unstable; urgency=low

  * Fix the MO file parser:
    + Detect encoding by inspecting only the first message with empty msgid.
    + Fix compatibility with Python 3.3.
      Thanks to Kyrill Detinov for the bug report.
  * Use the custom MO file encoding detection method rather than the provided
    by polib.

 -- Jakub Wilk <jwilk@jwilk.net>  Mon, 24 Jun 2013 20:28:58 +0200

i18nspector (0.11) unstable; urgency=low

  * Summary of tag changes:
    + Added:
      - distant-header-entry
      - duplicate-flag-for-header-entry
      - duplicate-header-entry
      - duplicate-header-field-x-poedit
      - empty-msgid-message-with-plural-forms
      - empty-msgid-message-with-source-code-references
      - unexpected-flag-for-header-entry
      - unusual-character-in-header-entry

  * Fix letter codes for tags with severity important.
  * Reduce severity of arithmetic-error-in-unused-plural-forms,
    codomain-error-in-unused-plural-forms, and incorrect-unused-plural-forms
    to normal.
  * Implement custom header parser for PO files, and custom MO file parter.
    (The ones in polib are inadequate for i18nspector's purposes.)
  * Check for duplicate header entries.
  * Check for unusually located header entries.
  * Overhaul handling of duplicates and stray lines in the header entry.
    + Emit duplicate-header-field-x-poedit (instead of the generic
      duplicate-header-field) for duplicate X-Poedit-Language and
      X-Poedit-Country headers fields.
  * Work around a flag parsing bug in polib.
    https://bitbucket.org/izi/polib/issue/46
  * Check for duplicate and unexpected flags for header entries.
  * Check for unusual characters in header entries.
  * Check for messages with empty msgid (header entries?) with source code
    references or plural forms.
  * Fix some false-positive language-disparity when PO basename does not
    designate translation language.
  * Fix the no-report-msgid-bugs-to-header-field description.
  * Fix a few typos in the tag descriptions.
  * Improve the test suite.
    + Add new tests.
    + Use a dedicated nose plugin for blackbox tests.

 -- Jakub Wilk <jwilk@jwilk.net>  Sun, 23 Jun 2013 22:42:43 +0200

i18nspector (0.10) unstable; urgency=low

  * Summary of tag changes:
    + Added:
      - boilerplate-in-content-type
      - conflict-marker-in-header-entry
      - conflict-marker-in-translation
      - duplicate-header-field-content-transfer-encoding
      - duplicate-header-field-content-type
      - duplicate-header-field-date
      - duplicate-header-field-language
      - duplicate-header-field-language-team
      - duplicate-header-field-last-translator
      - duplicate-header-field-mime-version
      - duplicate-header-field-plural-forms
      - duplicate-header-field-project-id-version
      - duplicate-header-field-report-msgid-bugs-to
      - fuzzy-header-entry

  * Check for boilerplate (“charset=CHARSET”) in the Content-Type header
    field.
  * Check header field name syntax.
  * Overhaul duplicate header field detection.
    + Emit duplicate-header-field only for non-standard fields. Downgrade
      duplicate-header-field to minor/wild-guess.
    + Emit duplicate-header-field-$NAME for standard fields.
    + Don't trust values of standard header fields if duplicates exist.
  * Check for conflict markers (“#-#-#-#-#  …  #-#-#-#-#”).
  * Check for fuzzy header entries.
  * Fix a typo in the language-team-equal-to-last-translator description.
  * Post-process the manual page, so that it can be more easily translated by
    po4a.
  * If iconv(3) is available in the C standard library, use it to implement
    encodings that are not implemented in the Python standard library.
  * Don't pass -s to iconv(1); it makes GNU iconv quieten errors, and other
    implementations don't have this option at all.
  * Improve the test suite:
    + Add new tests.
    + Make exception messages raised when a subprocess fails more readable.
    + Make it possible to use a custom Python interpreter for “make test”.

 -- Jakub Wilk <jwilk@jwilk.net>  Sat, 15 Jun 2013 17:37:22 +0200

i18nspector (0.9.2) unstable; urgency=low

  * When emitting broken-encoding, don't output the whole file, but only the
    undecodable bytes in a small context.

 -- Jakub Wilk <jwilk@jwilk.net>  Sat, 08 Jun 2013 11:40:23 +0200

i18nspector (0.9.1) unstable; urgency=low

  * Brown paper bag release.
  * Don't complain about leading/trailing newlines in fuzzy messages.
    Thanks to Guillem Jover for the bug report.
    https://bugs.debian.org/708586
  * Improve the test suite.

 -- Jakub Wilk <jwilk@jwilk.net>  Fri, 17 May 2013 15:23:30 +0200

i18nspector (0.9) unstable; urgency=low

  * Summary of tag changes:
    + Added:
      - inconsistent-leading-newlines
      - inconsistent-trailing-newlines

  * Check for inconsistent leading/trailing newlines in messages.
  * Check for unusual characters also in plural translations.
  * Add information about version and date to the manual page.
  * Fix stripping delay annotations from terminfo capabilities.

 -- Jakub Wilk <jwilk@jwilk.net>  Wed, 15 May 2013 19:37:44 +0200

i18nspector (0.8.3) unstable; urgency=low

  * Improve the test suite.
    + Skip some tests when run with (pseudo-)root privileges.
      Thanks to Stuart Prescott for the bug report.
  * Add “test” target to Makefile.
    Thanks to Kyrill Detinov for the bug report.
  * Recognize “PROJECT VERSION” as boilerplate in the Project-Id-Version header
    field.

 -- Jakub Wilk <jwilk@jwilk.net>  Fri, 03 May 2013 01:23:29 +0200

i18nspector (0.8.2) unstable; urgency=low

  * Make it possible to declare that a language has more than one correct
    Plural-Forms.
    Thanks to Guillem Jover for the bug report.
  * Add plural forms information for the following languages:
    Belarusian, Bosnian, Croatian, Hungarian, Russian, Serbian, Turkish,
    Ukrainian.
  * Improve the test suite.

 -- Jakub Wilk <jwilk@jwilk.net>  Thu, 11 Apr 2013 01:13:24 +0200

i18nspector (0.8.1) unstable; urgency=low

  * Improve the documentation.
    + Document the dependencies.
      Thanks to Kyrill Detinov for the bug report.
    + Fix a grammar mistake in the unknown-encoding description.
    + Update description in the “NAME” section of the manual page.
    + Rename the “USAGE” section of the manual page as “SYNOPSIS”.
    + Add “DESCRIPTION” section to the manual page.
    + Document that --debian is enabled on modern Debian(-like) systems.
  * Remove an incorrect assertion in the plural expression parser.
    Thanks to Fabio Pirola for the bug report.
  * Improve the test suite.

 -- Jakub Wilk <jwilk@jwilk.net>  Sun, 24 Feb 2013 12:24:46 +0100

i18nspector (0.8) unstable; urgency=low

  * Summary of tag changes:
    + Added:
      - incorrect-plural-forms
      - incorrect-unused-plural-forms

  * Add writing system information for the following languages:
    Burmese, Maori.
  * Comment out plural forms information for Hungarian and some Slavic
    languages: Belarusian, Bosnian, Croatian, Russian, Slovak, Serbian and
    Ukrainian; there is no consensus for the correct plural forms expression
    for them.
  * Check for mismatches between Plural-Forms declarations and i18nspector's
    linguistic data.

 -- Jakub Wilk <jwilk@jwilk.net>  Fri, 01 Feb 2013 01:32:42 +0100

i18nspector (0.7.3) unstable; urgency=low

  * Avoid very long lists of unrepresentable characters; output at most 5
    characters at a time.
  * Output at most 5 items of long integer ranges.
  * Add writing system information for the following languages:
    Chinese, English with Shavian alphabet, Japanese, Korean, Malagasy,
    Pashto, Tagalog, Volapük.
  * Add plural forms information for the following languages:
    Frisian, Malagasy, Pashto, Tagalog, Xhosa.
  * Improve the test suite.

 -- Jakub Wilk <jwilk@jwilk.net>  Fri, 25 Jan 2013 01:32:28 +0100

i18nspector (0.7.2) unstable; urgency=low

  * Add writing system information for the following languages:
    Assamese, Bengali, Breton, Dzongkha, Esperanto, Galician, Gujarati, Hindi,
    Kannada, Khmer, Malayalam, Marathi, Nepali, Oriya, Punjabi, Sindhi,
    Serbian Ijekavian with Latin alphabet, Sinhala, Tajik, Tamil, Telugu,
    Thai, Urdu, Vietnamese, Walloon.
  * Update alphabet information for the following languages:
    Asturian, Spanish.
  * Add plural forms information for the following languages:
    Afrikaans: Albanian, Amharic, Assamese, Asturian, Basque, Bengali, Breton,
    Catalan, Galician, Georgian, Gujarati, Hindi, Indonesian, Interlingua,
    Kazakh, Khmer, Kinyarwanda, Kurdish Low German, Maithili, Malayalam,
    Marathi, Mongolian, Nepali, Occitan, Oriya, Persian, Punjabi, Sinhala,
    Tajik, Tamil, Telugu, Urdu, Uyghur.

 -- Jakub Wilk <jwilk@jwilk.net>  Fri, 18 Jan 2013 00:20:50 +0100

i18nspector (0.7.1) unstable; urgency=low

  * Add writing system information for:
    - Mongolian;
    - Semitic languages: Amharic, Arabic, Geez, Hebrew, Tigre, Tigrinya;
    - Turkic languages: Azerbaijani, Crimean Tatar, Kazakh, Kyrgyz, Tatar,
      Turkish, Tuvinian, Uyghur, Uzbek;
    - Uralic languages: Estonian, Finnish, Hungarian, Northern Sami.

 -- Jakub Wilk <jwilk@jwilk.net>  Fri, 11 Jan 2013 14:05:44 +0100

i18nspector (0.7) unstable; urgency=low

  * Summary of tag changes:
    + Added:
      - empty-file
      - invalid-language-team

  * Check for empty files.
  * Check for use of RFC 2606 reserved domain names.
  * Add alphabet information for:
    - Iranian languages: Kurdish, Ossetic, Persian;
    - Georgian;
    - Basque;
    - Northwest Caucasian languages: Abkhazian, Adyghe.
  * Handle some malformed MO files more gracefully.
  * Add a prefix to temporary directory names.
  * Make it possible to override code/data directory with an evironment
    variable (I18NSPECTOR_BASEDIR).
  * Produce a useful error message when one tries to run the script with
    Python < 3.2.
  * Improve the test suite.

 -- Jakub Wilk <jwilk@jwilk.net>  Fri, 04 Jan 2013 18:12:30 +0100

i18nspector (0.6) unstable; urgency=low

  * Summary of tag changes:
    + Added:
      - arithmetic-error-in-plural-forms
      - arithmetic-error-in-unused-plural-forms
      - codomain-error-in-plural-forms
      - codomain-error-in-unused-plural-forms

  * Perform more checks on Plural-Forms.
  * Rename the ‘po-header-fields’ data file to ‘header-fields’.
  * User terminfo for color terminal support, instead of hardcoded
    EMCA-48 sequences.
  * Improve the test suite.
  * Remove some dead code.
  * Use ast.literal_eval() instead of eval().

 -- Jakub Wilk <jwilk@jwilk.net>  Sun, 16 Dec 2012 21:16:28 +0100

i18nspector (0.5) unstable; urgency=low

  * Summary of tag changes:
    + Added:
      - stray-header-line

  * If a typo or a capitalization error in a header field name is detected,
    suggest the correct name.
  * Check for header lines that do not belong to any header fields.
  * Refactor the environment patching code.
  * Optimize PO file decoding.
  * Improve the test suite.

 -- Jakub Wilk <jwilk@jwilk.net>  Fri, 07 Dec 2012 23:08:27 +0100

i18nspector (0.4.1) unstable; urgency=low

  * Rename the package.

 -- Jakub Wilk <jwilk@jwilk.net>  Sun, 02 Dec 2012 16:54:08 +0100

gettext-inspector (0.4) unstable; urgency=low

  * Summary of tag changes:
    + Added:
      - inconsistent-number-of-plural-forms
      - incorrect-number-of-plural-forms
      - no-plural-forms-header-field
      - no-required-plural-forms-header-field
      - syntax-error-in-unused-plural-forms

  * Don't unpack control file directories of Debian binary packages; they
    almost certainly don't contain any interesting files.
  * Add DEL (U+007F) to the list of control characters.
  * Change the way message identifiers are formatted in tag output.
  * Perform more checks on Plural-Forms.
  * Upgrade syntax-error-in-plural-forms severity to serious.
  * Don't crash when parsing dates with double space between date and time.
  * Don't allow whitespace characters other than space and tab in plural
    expressions.
  * Don't emit spurious duplicate-header-field tags on multi-line header
    fields.
  * Don't complain about issues with obsolete messages.
  * Don't guess language from PO file name if it appears to contain an
    encoding declaration, as it's very likely that something else has been
    confused for the apparent encoding.
  * Try to propose encoding for invalid-content-type.
  * Fix untrusted input sanitization.
  * Work around an escape sequence decoding bug in polib.
    https://bitbucket.org/izi/polib/issue/31
  * Fix typos and formatting errors in the manual page.
  * Improve the test suite.

 -- Jakub Wilk <jwilk@jwilk.net>  Fri, 30 Nov 2012 00:08:29 +0100

gettext-inspector (0.3) unstable; urgency=low

  * Summary of tag changes:
    + Added:
      - duplicate-header-field
      - duplicate-message-definition
      - non-ascii-compatible-encoding
    + Renamed:
      - unusual-character-in-translation (from c1-control-characters)

  * Add alphabet information for:
    - Dutch;
    - Romance languages (Asturian, Catalan, Corsican, French, Italian,
      Occitan, Portuguese, Romanian, Spanish).
  * Add national varieties of English and Chinese languages to the language
    data file.
  * Add “Brazilian Portuguese” as another name for pt_BR.
  * Check for duplicate message definitions.
  * Check for duplicate header fields.
  * Check for encodings incompatible with ASCII.
  * Check for more unusual characters in translations:
    - C0 control characters;
    - replacement character (U+FFFD);
    - inverted question mark (U+00BF) directly after a letter.
  * Work around a newline decoding bug in polib.
    https://bugs.debian.org/692283
  * Improve the test suite.

 -- Jakub Wilk <jwilk@jwilk.net>  Thu, 22 Nov 2012 23:50:05 +0100

gettext-inspector (0.2) unstable; urgency=low

  * Summary of tag changes:
    + Added:
      - boilerplate-in-language-team
      - boilerplate-in-last-translator
      - invalid-last-translator
      - language-team-equal-to-last-translator
      - no-language-team-header-field
      - no-last-translator-header-field

  * Add support for the following encodings:
    - EUC-TW
    - GEORGIAN-PS
    - KOI8-RU
    - KOI8-T
    - VISCII
  * Don't fail if /etc/os-release doesn't exist.
  * Improve the test suite.
  * Add alphabet information for:
    - Albanian;
    - Armenian;
    - Baltic languages (Latvian, Lithuanian);
    - Celtic languages (Irish, Scottish Gaelic, Welsh);
    - Greek;
    - Germanic languages (Danish, Faroese, Frisian, German, Icelandic, Low
      German, Norwegian, Swedish);
    - South Slavic languages (Bosnian, Bulgarian, Croatian, Macedonian,
      Slovenian, Serbian).
  * Validate the Last-Translator and Language-Team header fields.

 -- Jakub Wilk <jwilk@jwilk.net>  Fri, 16 Nov 2012 19:57:26 +0100

gettext-inspector (0.1.1) unstable; urgency=low

  * Improve the test suite.
  * Makefile: remove bogus shebang. Thanks to Paul Wise for the bug report.
  * Add “This file has been generated automatically by […]. Do not edit.”
    comments where appropriate.
  * Add alphabet information for East Slavic languages (Belarusian, Russian,
    Ukrainian).
  * Do not make KOI8-RU an alias for KOI8-R. They are in fact distinct
    encodings.

 -- Jakub Wilk <jwilk@jwilk.net>  Mon, 12 Nov 2012 16:10:21 +0100

gettext-inspector (0.1) unstable; urgency=low

  * Initial release.

  * Summary of tag changes:
    + Added:
      - ancient-date
      - boilerplate-in-project-id-version
      - boilerplate-in-report-msgid-bugs-to
      - broken-encoding
      - c1-control-characters
      - date-from-future
      - encoding-in-language-header-field
      - invalid-content-transfer-encoding
      - invalid-content-type
      - invalid-date
      - invalid-language
      - invalid-mime-version
      - invalid-mo-file
      - invalid-report-msgid-bugs-to
      - language-disparity
      - language-variant-does-not-affect-translation
      - no-content-transfer-encoding-header-field
      - no-content-type-header-field
      - no-date-header-field
      - no-language-header-field
      - no-mime-version-header-field
      - no-package-name-in-project-id-version
      - no-project-id-version-header-field
      - no-report-msgid-bugs-to-header-field
      - no-version-in-project-id-version
      - non-portable-encoding
      - os-error
      - syntax-error-in-plural-forms
      - syntax-error-in-po-file
      - unable-to-determine-language
      - unknown-encoding
      - unknown-file-type
      - unknown-header-field
      - unknown-poedit-language
      - unrepresentable-characters

 -- Jakub Wilk <jwilk@jwilk.net>  Sun, 11 Nov 2012 16:22:46 +0100<|MERGE_RESOLUTION|>--- conflicted
+++ resolved
@@ -1,15 +1,9 @@
-<<<<<<< HEAD
 i18nspector (0.18) UNRELEASED; urgency=low
-
-  * Make the plural expression parser more robust.
-  * Improve the test suite.
-  * 
-=======
-i18nspector (0.14) UNRELEASED; urgency=low
 
   * Rename --debian as --unpack-deb. Don't make it default even on
     Debian(-like) systems.
->>>>>>> 3205616e
+  * Make the plural expression parser more robust.
+  * Improve the test suite.
 
  -- Jakub Wilk <jwilk@jwilk.net>  Mon, 26 Jan 2015 21:22:25 +0100
 
