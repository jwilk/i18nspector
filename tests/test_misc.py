# Copyright © 2012, 2013, 2014 Jakub Wilk <jwilk@jwilk.net>
#
# Permission is hereby granted, free of charge, to any person obtaining a copy
# of this software and associated documentation files (the “Software”), to deal
# in the Software without restriction, including without limitation the rights
# to use, copy, modify, merge, publish, distribute, sublicense, and/or sell
# copies of the Software, and to permit persons to whom the Software is
# furnished to do so, subject to the following conditions:
#
# The above copyright notice and this permission notice shall be included in
# all copies or substantial portions of the Software.
#
# THE SOFTWARE IS PROVIDED “AS IS”, WITHOUT WARRANTY OF ANY KIND, EXPRESS OR
# IMPLIED, INCLUDING BUT NOT LIMITED TO THE WARRANTIES OF MERCHANTABILITY,
# FITNESS FOR A PARTICULAR PURPOSE AND NONINFRINGEMENT. IN NO EVENT SHALL THE
# AUTHORS OR COPYRIGHT HOLDERS BE LIABLE FOR ANY CLAIM, DAMAGES OR OTHER
# LIABILITY, WHETHER IN AN ACTION OF CONTRACT, TORT OR OTHERWISE, ARISING FROM,
# OUT OF OR IN CONNECTION WITH THE SOFTWARE OR THE USE OR OTHER DEALINGS IN THE
# SOFTWARE.

import datetime
import os

import nose
from nose.tools import (
    assert_equal,
    assert_false,
    assert_is_instance,
    assert_is_not_none,
    assert_raises,
    assert_true,
)

from . import aux

import lib.misc as M

def sorted_iterable():
    yield 1
    yield 2
    yield 4

def unsorted_iterable():
    yield 1
    yield 4
    yield 2

class test_is_sorted:

    def test_sorted(self):
        iterable = sorted_iterable()
        is_sorted = M.is_sorted(iterable)
        assert_true(is_sorted)

    def test_not_sorted(self):
        iterable = unsorted_iterable()
        is_sorted = M.is_sorted(iterable)
        assert_false(is_sorted)

class test_check_sorted:

    def test_sorted(self):
        iterable = sorted_iterable()
        M.check_sorted(iterable)

    def test_not_sorted(self):
        iterable = unsorted_iterable()
        with assert_raises(M.DataIntegrityError):
            M.check_sorted(iterable)

<<<<<<< HEAD
=======
class test_os_release:

    def t(self, path, **like):
        os_release = M.OSRelease(path=path)
        for opsys, expected in like.items():
            if expected:
                assert_true(os_release.is_like(opsys))
            else:
                assert_false(os_release.is_like(opsys))

    def _tmpfile(self, contents):
        file = aux.temporary_file(
            mode='wt', encoding='ASCII'
        )
        file.write(contents)
        file.flush()
        return file

    def test_nonexistent(self):
        with aux.temporary_directory() as tmpdir:
            self.t(os.path.join(tmpdir, 'nonexistent'),
               debian=False,
               ubuntu=False,
               pld=False,
            )

    def test_io_error(self):
        if os.getuid() == 0:
            raise nose.SkipTest('this test must not be run as root')
        with self._tmpfile('') as file:
            os.chmod(file.name, 0)
            with assert_raises(IOError):
                self.t(file.name)

    def test_syntax_error(self):
        with self._tmpfile('ID="debian\n') as file:
            self.t(file.name,
                debian=False,
                ubuntu=False,
                pld=False,
            )

    def test_empty(self):
        with self._tmpfile('') as file:
            self.t(file.name,
                debian=False,
                ubuntu=False,
                pld=False,
            )

    def test_debian(self):
        with self._tmpfile('ID="debian"\n') as file:
            self.t(file.name,
                debian=True,
                ubuntu=False,
                pld=False,
            )

    def test_debian_derivative(self):
        with self._tmpfile('ID="ubuntu"\nID_LIKE="debian"') as file:
            self.t(file.name,
                debian=True,
                ubuntu=True,
                pld=False,
            )

    def test_non_debian(self):
        with self._tmpfile('ID="pld"\n') as file:
            self.t(file.name,
                debian=False,
                ubuntu=False,
                pld=True,
            )

    def test_none(self):
        with self._tmpfile('') as file:
            os_release = M.OSRelease(path=file.name)
            with assert_raises(TypeError):
                os_release.is_like(None)

>>>>>>> 8ddd26ce
def test_utc_now():
    now = M.utc_now()
    assert_is_instance(now, datetime.datetime)
    assert_is_not_none(now.tzinfo)
    assert_equal(now.tzinfo.utcoffset(now), datetime.timedelta(0))

class test_format_range:

    def t(self, x, y, max, expected):
        assert_equal(
            M.format_range(range(x, y), max=max),
            expected
        )

    def test_max_is_lt_4(self):
        with assert_raises(ValueError):
            self.t(5, 10, 3, None)

    def test_len_lt_max(self):
        self.t(5, 10, 4, '5, 6, ..., 9')
        self.t(23, 43, 6, '23, 24, 25, 26, ..., 42')

    def test_len_eq_max(self):
        self.t(5, 10, 5, '5, 6, 7, 8, 9')

    def test_len_gt_max(self):
        self.t(5, 10, 6, '5, 6, 7, 8, 9')

    def test_huge(self):
        self.t(5, 42 ** 17, 5, '5, 6, 7, ..., 3937657486715347520027492351')

# vim:ts=4 sw=4 et<|MERGE_RESOLUTION|>--- conflicted
+++ resolved
@@ -68,89 +68,6 @@
         with assert_raises(M.DataIntegrityError):
             M.check_sorted(iterable)
 
-<<<<<<< HEAD
-=======
-class test_os_release:
-
-    def t(self, path, **like):
-        os_release = M.OSRelease(path=path)
-        for opsys, expected in like.items():
-            if expected:
-                assert_true(os_release.is_like(opsys))
-            else:
-                assert_false(os_release.is_like(opsys))
-
-    def _tmpfile(self, contents):
-        file = aux.temporary_file(
-            mode='wt', encoding='ASCII'
-        )
-        file.write(contents)
-        file.flush()
-        return file
-
-    def test_nonexistent(self):
-        with aux.temporary_directory() as tmpdir:
-            self.t(os.path.join(tmpdir, 'nonexistent'),
-               debian=False,
-               ubuntu=False,
-               pld=False,
-            )
-
-    def test_io_error(self):
-        if os.getuid() == 0:
-            raise nose.SkipTest('this test must not be run as root')
-        with self._tmpfile('') as file:
-            os.chmod(file.name, 0)
-            with assert_raises(IOError):
-                self.t(file.name)
-
-    def test_syntax_error(self):
-        with self._tmpfile('ID="debian\n') as file:
-            self.t(file.name,
-                debian=False,
-                ubuntu=False,
-                pld=False,
-            )
-
-    def test_empty(self):
-        with self._tmpfile('') as file:
-            self.t(file.name,
-                debian=False,
-                ubuntu=False,
-                pld=False,
-            )
-
-    def test_debian(self):
-        with self._tmpfile('ID="debian"\n') as file:
-            self.t(file.name,
-                debian=True,
-                ubuntu=False,
-                pld=False,
-            )
-
-    def test_debian_derivative(self):
-        with self._tmpfile('ID="ubuntu"\nID_LIKE="debian"') as file:
-            self.t(file.name,
-                debian=True,
-                ubuntu=True,
-                pld=False,
-            )
-
-    def test_non_debian(self):
-        with self._tmpfile('ID="pld"\n') as file:
-            self.t(file.name,
-                debian=False,
-                ubuntu=False,
-                pld=True,
-            )
-
-    def test_none(self):
-        with self._tmpfile('') as file:
-            os_release = M.OSRelease(path=file.name)
-            with assert_raises(TypeError):
-                os_release.is_like(None)
-
->>>>>>> 8ddd26ce
 def test_utc_now():
     now = M.utc_now()
     assert_is_instance(now, datetime.datetime)
