--- conflicted
+++ resolved
@@ -70,7 +70,6 @@
         with assert_raises(M.DataIntegrityError):
             M.check_sorted(iterable)
 
-<<<<<<< HEAD
 def test_sorted_vk():
     lst = ['eggs', 'spam', 'ham']
     d = dict(enumerate(lst))
@@ -78,86 +77,6 @@
         lst,
         list(M.sorted_vk(d))
     )
-
-class test_os_release:
-
-    def t(self, path, **like):
-        os_release = M.OSRelease(path=path)
-        for opsys, expected in like.items():
-            if expected:
-                assert_true(os_release.is_like(opsys))
-            else:
-                assert_false(os_release.is_like(opsys))
-
-    def _tmpfile(self, contents):
-        file = aux.temporary_file(
-            mode='wt', encoding='ASCII'
-        )
-        file.write(contents)
-        file.flush()
-        return file
-
-    def test_nonexistent(self):
-        with aux.temporary_directory() as tmpdir:
-            self.t(os.path.join(tmpdir, 'nonexistent'),
-               debian=False,
-               ubuntu=False,
-               pld=False,
-            )
-
-    def test_io_error(self):
-        if os.getuid() == 0:
-            raise nose.SkipTest('this test must not be run as root')
-        with self._tmpfile('') as file:
-            os.chmod(file.name, 0)
-            with assert_raises(IOError):
-                self.t(file.name)
-
-    def test_syntax_error(self):
-        with self._tmpfile('ID="debian\n') as file:
-            self.t(file.name,
-                debian=False,
-                ubuntu=False,
-                pld=False,
-            )
-
-    def test_empty(self):
-        with self._tmpfile('') as file:
-            self.t(file.name,
-                debian=False,
-                ubuntu=False,
-                pld=False,
-            )
-
-    def test_debian(self):
-        with self._tmpfile('ID="debian"\n') as file:
-            self.t(file.name,
-                debian=True,
-                ubuntu=False,
-                pld=False,
-            )
-
-    def test_debian_derivative(self):
-        with self._tmpfile('ID="ubuntu"\nID_LIKE="debian"') as file:
-            self.t(file.name,
-                debian=True,
-                ubuntu=True,
-                pld=False,
-            )
-
-    def test_non_debian(self):
-        with self._tmpfile('ID="pld"\n') as file:
-            self.t(file.name,
-                debian=False,
-                ubuntu=False,
-                pld=True,
-            )
-
-    def test_none(self):
-        with self._tmpfile('') as file:
-            os_release = M.OSRelease(path=file.name)
-            with assert_raises(TypeError):
-                os_release.is_like(None)
 
 class test_utc_now:
 
@@ -177,13 +96,6 @@
         now2 = t('Etc/GMT+2')
         tdelta = (now1 - now2).total_seconds()
         assert_almost_equal(tdelta, 0, places=1)
-=======
-def test_utc_now():
-    now = M.utc_now()
-    assert_is_instance(now, datetime.datetime)
-    assert_is_not_none(now.tzinfo)
-    assert_equal(now.tzinfo.utcoffset(now), datetime.timedelta(0))
->>>>>>> 3205616e
 
 class test_format_range:
 
